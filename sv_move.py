import torch
from infra import TransformerDecoder   
from fen_conv import NUM_BUCKETS, BUCKET_MIDPOINTS, convert_to_token   
import chess

action_size = 31        
seq_len     = 77
d_model     = 256
<<<<<<< HEAD
num_layers  = 8
=======
num_layers  = 12
>>>>>>> ff04bfc9
num_heads   = 8
d_ff        = d_model * 4
dropout     = 0.1
output_size = 128       

if torch.backends.mps.is_available():
    device = torch.device("mps")
    print("Using Apple Metal GPU")
elif torch.cuda.is_available():
    device = torch.device("cuda")
    print("Using CUDA GPU")
else:
    device = torch.device("cpu")
    print("Using CPU")

model = TransformerDecoder(
    num_layers=num_layers,
    d_model=d_model,
    num_heads=num_heads,
    d_ff=d_ff,
    dropout=dropout,
    action_size=action_size,
    seq_len=seq_len,
    output_size=output_size,
    use_causal_mask=False,
    apply_qk_layernorm=False,
).to(device)

# load cur params
state = torch.load("models/best_model.pth", map_location=device)
model.eval()
model.load_state_dict(state)      # strict=True by default


buckets = NUM_BUCKETS
midpoints = BUCKET_MIDPOINTS

def return_next_move(fen):
    board = chess.Board(fen) # set up current FEN

    results = []
    for move in board.legal_moves:
        copy_board = board.copy()
        copy_board.push(move)
        new_fen = copy_board.fen()
        tokens = convert_to_token(new_fen) #this new fen will be the state of the opponent, so we want to choose the lowest score here
        tokens = torch.from_numpy(tokens).long().unsqueeze(0).to(device)
    
        with torch.no_grad():
            logits = model(tokens)
            probs = torch.softmax(logits, dim = -1)
            win_p = float((probs * torch.from_numpy(BUCKET_MIDPOINTS).to(device)).sum())
        
        results.append((move.uci(), win_p))
    
    results.sort(key=lambda x: x[1]) 
    return results
    

#next_move = return_next_move("6k1/8/5PK1/8/8/8/8/8 w - - 0 1")
#print(next_move)


 <|MERGE_RESOLUTION|>--- conflicted
+++ resolved
@@ -6,11 +6,7 @@
 action_size = 31        
 seq_len     = 77
 d_model     = 256
-<<<<<<< HEAD
-num_layers  = 8
-=======
 num_layers  = 12
->>>>>>> ff04bfc9
 num_heads   = 8
 d_ff        = d_model * 4
 dropout     = 0.1
